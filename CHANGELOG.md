# Changelog
All notable changes to this project will be documented in this file.

The format is based on [Keep a Changelog](http://keepachangelog.com/en/1.0.0/)
and this project adheres to [Semantic Versioning](http://semver.org/spec/v2.0.0.html).

## [Unreleased]
<<<<<<< HEAD
### Fixed

- `gen-sample cdk-py` now correctly generates a sample instead of trying to copy files that don't exist
=======
### Added
- parallel region execution
  - `deployments[].regions.parallel[]` similar to parallel modules **OR**
  - `deployments[].parallel_regions[]` which is what the above translates to
  - cannot use parallel and non-parallel regions in the same deployment
  - requires `CI` mode and python >3
>>>>>>> 70f4a71f

## [1.2.1] - 2019-11-13
### Fixed
- `--tag` docopt option to plan and updated docs
  - the backend already supports/handles this option. now docopt will allow it to be provided.

## [1.2.0] - 2019-11-12
### Added
- Terraform list/map variables can now be provided via runway.yml environment values

### Changed
- Updated python serverless sample generator to py3

### Fixed
- Better gen-sample output of available sample generators

## [1.1.0] - 2019-10-31
### Added
- Pre-module environment-variable overrides

## [1.0.3] - 2019-10-30
### Fixed
- Python 2 install

## [1.0.1] - 2019-10-30
### Fixed
- npm-based install (org-scoped package error)

## [1.0.0] - 2019-10-30
### Fixed
- Fix cross-platform subprocess execution (e.g. yarn specified without a file extension in staticsite build_steps)
- Better error messages for subprocess commands that fail to run
- cloudformation modules now ignore `docker-compose.yml` in the root of the module directory
- `diff` run against CloudFormation modules will now correctly handle missing/dependent stacks
- Environment detection from git branches will now fail gracefully when in a detached-HEAD state

### Added
- run-python & run-stacker commands (for single-binary compatibility)
- Custom error responses support for static sites
- `--tag <tag>...` option for deploy/destroy
    - select modules based on a list of tags applied in the runway file (ex. `deployments[].modules[].tags[]`)
    - can be used to construct a list of tags a module must have to be selected
- Terraform backend lookup via SSM params
- class for handling the runway config file that warns on invalid keys
- new top level `tests` to the runway config for user defined tests (cfn-lint, script, and yamllint)
- alternative runway config file name `runway.yaml`
- run-aws command (for awscli use in single-binary mode)
- tfenv and kbenv commands (for installing terraform/kubectl prior to a runway deployment)
- envvars command (for setting shell variables from environment variables defined in runway.yml)
- Kubernetes support (for kustomize-organized configurations)
- Parallel module execution
- single-binary build and the pipeline to support it
- serverless framework zip promotion support (e.g. build app once, reuse in multiple environments automatically)

### Removed
- _default_ tests. trying to run the test command with no tests defined will now result in an error.
- chef, flake8, pylint, and stacker blueprint tests (for single-binary compatibility)
- `SKIP_TF_GET` environment variable option for Terraform modules
- `gitclean` subcommand (rarely used and functionality is trivial to replicate in other scripts)

### Changed
- Terraform initialization should be considerably faster via use of `init --reconfigure`
- Updated CDK typescript sample generator to v1 syntax
- Terraform variables from runway.yml passed as environment variables (fixes https://github.com/hashicorp/terraform/issues/19424#issuecomment-472186386)
- CDK/Serverless `npm ci` skip option (formerly `skip-npm-ci`) moved to module options
- Top-level & deployment options now consistently documented with underscores (e.g. `account_id:` vs `account-id:`).

## [0.47.1] - 2019-07-19
### Fixed
- Workaround PyHCL error on empty files

## [0.47.0] - 2019-07-19
### Added
- Terraform 0.12 support

## [0.46.6] - 2019-07-08
### Added
- requirement for `pydocstyle<=3.0.0`

## [0.46.5] - 2019-06-04
### Fixed
- Fix PyYAML dependency issue on new installs
- Serverless string handling cosmetic error during destroy

## [0.46.4] - 2019-05-16
### Fixed
- Add CAPABILITY_AUTO_EXPAND capability to CFN deployments for macro support

## [0.46.3] - 2019-05-15
### Fixed
- Stop troposphere deprecation warnings on 2.4.2+
- Re-add `terraform init` execution after workspace switches
    * This appears to be required to ensure all plugins are downloaded

## [0.46.2] - 2019-05-13
### Fixed
- Better error handling during Terraform downloads

## [0.46.1] - 2019-05-01
### Fixed
- Terraform platform being incorrectly detected on Windows

## [0.46.0] - 2019-04-20
### Added
- In-app Terraform management (no longer needs to be downloaded separately)
- Terraform backend config lookup from CloudFormation

### Fixed
- Fix Terraform module not detecting backend config changes
- Remove unnecessary `terraform init` executions after workspace switches
- Catch failed `terraform init` executions on subsequent plan/deploys

### Changed
- Add warning about incorrect AWS_PROFILE environment variable usage with Serverless/CDK

## [0.45.4] - 2019-04-13
### Fixed
- Stacker `cleanup_s3` hook `bucket_name` option

### Changed
- Add warning about missing tfenv on Windows

## [0.45.3] - 2019-04-10
### Fixed
- Fixed CFN module detection with no env files

## [0.45.2] - 2019-04-08
### Changed
- Update stacker to v1.7

## [0.45.1] - 2019-04-03
### Fixed
- Correct test command invocation bug introduced in 0.45

## [0.45.0] - 2019-04-02
### Changed
- Add optional deployment names
- Update TypeScript CDK sample generator
- Cleanup command class code

### Added
- Support CDK context values
- Python CDK sample generator
- C# CDK sample generator

### Fixed
- Support terraform sample generator use directly from git master

## [0.44.3] - 2019-03-26
### Fixed
- Ensure PyYaml.load is not used (work around CVE-2017-18342)

## [0.44.2] - 2019-03-21
### Fixed
- Fixed module config options completely overriding deployment options
    * Options will now be deeply merged, allowing selective overrides per-module

## [0.44.1] - 2019-03-16
### Fixed
- Corrected bug in module selection

## [0.44.0] - 2019-03-11
### Changed
- Output environment message only once on startup
- Improve deployment progress messages

## [0.43.0] - 2019-03-07
### Added
- Add module_options deployment parameter for shared module options
- Support Terraform backend config via Runway module options

## [0.42.0] - 2019-03-06
### Fixed
- Correct install issue with latest PyYAML beta release

### Added
- New Serverless Typescript sample module template

## [0.41.2] - 2019-03-05
- Catch invalid deployment section input

## [0.41.1] - 2019-02-28
### Fixed
- Correct Terraform workspace creation/selection with custom backend keys

## [0.41.0] - 2019-02-22
### Fixed
- Correct Terraform workspace creation/selection with custom backend keys

### Added
- Update embedded stacker to v1.6 w/ Jinja2 templating

## [0.40.1] - 2019-01-15
### Fixed
- Fixed staticsite module use with troposphere 2.4+

## [0.40.0] - 2019-01-11
### Added
- Optional cfn-lint template checking

### Changed
- Removed check for python blueprint execute status
    * This doesn't really fit with current recommendation to execute environments under pipenv

## [0.39.1] - 2018-12-28
### Fixed
- Remove default yamllint truthy check to allow yes/no values

## [0.39.0] - 2018-12-27
### Added
- CFN SSM parameter types

## [0.38.2] - 2018-12-21
### Fixed
- Support `.yamllint` filename (in addition to `.yamllint.yml`) for yamllint customization

## [0.38.1] - 2018-12-19
### Fixed
- Additional Windows npm/npx command fixes

## [0.38.0] - 2018-12-19
### Fixed
- Additional Windows npm/npx command fixes

### Added
- Incorporate stacker typo & stack rollback fixes

## [0.37.2] - 2018-12-19
### Fixed
- Fix file detection on Windows (find `npm.cmd`)

## [0.37.1] - 2018-12-11
### Fixed
- Fix embedded stacker aws_lambda hook file permissions

## [0.37.0] - 2018-12-03
### Added
- New `init` command for generating runway.yml

### Changed
- Updated cfn gen-sample to deploy tf state bucket (matching stacker sample)

## [0.36.0] - 2018-11-21
### Fixed
- Documentation cleanup

### Added
- New staticsite_lambda_function_associations Static Site module option

## [0.35.3] - 2018-11-16
### Fixed
- Add egg files to source packaging (i.e. fix easy_install installs)

## [0.35.2] - 2018-11-05
### Fixed
- Improve approval resilency on CFN stack updates (Stacker #674)

## [0.35.1] - 2018-11-01
### Fixed
- Added error message when a deployment specifies no regions

## [0.35.0] - 2018-11-01
### Added
- CloudFormation modules can now locally reference other CloudFormation modules

## [0.34.0] - 2018-10-24
### Added
- CloudFormation config deployments will now log the region to which they are deployed

### Changed
- Embedded embedded stacker to v1.5

## [0.33.0] - 2018-10-09
### Added
- Environment variable values can now be specified as relative or absolute paths (via yaml lists) in addition to regular strings

## [0.32.0] - 2018-10-08
### Added
- Added per-environment, per-deployment environment variable values

## [0.31.2] - 2018-10-04
### Fixed
- Fixed stacker execution in virtualenvs on Windows

## [0.31.1] - 2018-10-03
### Fixed
- Fixed executable detection on Windows

## [0.31.0] - 2018-10-01
### Added
- Add clear logging of each module being processed

## [0.30.0] - 2018-10-01
### Added
- Add AWS CDK support

### Fixed
- Destroys on Serverless modules will no longer exit code 1 if the destroy has been run previously.

## [0.29.6] - 2018-09-24
### Fixed
- Fix `current_dir` deployment option

## [0.29.5] - 2018-09-19
### Fixed
- Re-initialize Terraform modules after workspace switching (ensure providers are downloaded)

## [0.29.4] - 2018-09-18
### Fixed
- Avoid error when assume-role config does not specify a role for the current environment

## [0.29.3] - 2018-09-04
### Fixed
- Update dependencies to prevent pip errors

## [0.29.2] - 2018-09-04
### Fixed
- Fixed skip-npm-ci option

## [0.29.1] - 2018-09-04
### Fixed
- Update embedded stacker to fix interative CFN stack updates with empty string parameters

## [0.29.0] - 2018-08-28
### Added
- Static sites archives will now be automatically pruned (keeping only the 15 latest)

## [0.28.0] - 2018-08-27
### Added
- Static sites can now use Lambda@Edge to support default directory indexes (e.g. example.org/foo/)

### Fixed
- Fixed stacker git remote package support on Python 3
- Static site modules will no longer error when an environment config is missing

## [0.27.1] - 2018-08-21
### Fixed
- Fixed module options regression introduced in v0.25

## [0.27.0] - 2018-08-20
### Added
- Support SSM Parameters for static site module ACM cert ARN lookups

## [0.26.0] - 2018-08-20
### Added
- Basic documentation for gen-sample commands

### Changed
- Update Stacker sample module with Terraform-supporting template

## [0.25.0] - 2018-08-17
### Added
- Allow environments to be specified at top level of deployment

## [0.24.0] - 2018-08-17
### Fixed
- Additional Python 3 fixes (check_output bytes -> str decoding)

### Added
- Static website deployment module
- Module options in runway.yaml (or runway.module.yaml in a module)
    * These can be used to make Terraform, Serverless, and CloudFormation (Stacker) variable/environment files optional.

### Changed
- Only use `npm ci` when `CI` environment variable is set

## [0.23.3] - 2018-08-08
### Changed
- Sync v0.23.2 change w/ [upstream patch](https://github.com/cloudtools/stacker/pull/646)

## [0.23.2] - 2018-08-08
### Fixed
- Fixed CloudFormation file lookups (Stacker [issue #645](https://github.com/cloudtools/stacker/issues/645))

## [0.23.1] - 2018-08-07
### Fixed
- Fixed CFN stack deployments with unspecified parameters (UsePreviousValue)

## [0.23.0] - 2018-08-06
### Added
- Python 3 support
- Updated embedded Stacker to v1.4

## [0.22.3] - 2018-08-03
### Fixed
- Suppress runway stacktraces when terraform setup commands fail

## [0.22.2] - 2018-07-27
### Fixed
- Skip attempt at pylint during preflight when no python files are detected

## [0.22.1] - 2018-07-27
### Added
- Adding debugging statements prior to pylint runs

## [0.22.0] - 2018-07-24
### Fixed
- It is now possible to disable pylint error checks in a custom .pylintrc
- Pylint is now only instantiated one for all file checks
    * This fixes duplicate code checking and should greatly speed up tests

### Added
- Added reference .pylintrc to templates

## [0.21.0] - 2018-07-19
### Fixed
- Debug logging now properly invoked across all commands
- CFN deployments run in debug mode will display the exact Stacker command being run

## [0.20.7] - 2018-07-16
### Fixed
- Restrict pylint version dependency to match Runway's Python 2 requirement

## [0.20.5] - 2018-06-25
### Fixed
- Add prompt before initiating `destroy` when only one deployment configured

## [0.20.4] - 2018-06-25
### Fixed
- Suppress stacktrace when stacker/terraform/serverless fail
    * They provide their own error messages/stacktrace; runway errors just obfuscate them
- Fix 0.20.1 regression of global stacker install use (instead of embedded version)

## [0.20.3] - 2018-06-13
### Fixed
- Fix stacker invocation error introduced in v0.20.1

## [0.20.1] - 2018-06-13
### Fixed
- Multiple CFN modules can now use the same remote Stacker package at different versions
    * Previously, the first module to load a remote package (e.g. stacker_blueprints at tag v1.0.3) would have that tagged version stuck for the rest of the runway deployment. Now, subsequent modules can specify other tags/commits/etc of the same remote package.

## [0.20.0] - 2018-06-11
### Added
- Add `duration` option to assume role operations

## [0.19.0] - 2018-06-08
### Fixed
- Remove duplicate stacker logging output
- Bypass CFN blueprint file execution mode check on Windows

### Changed
- Update embedded stacker to v1.3
- Add stacker as a requirement of runway
    * This should provide a better experience for user IDEs when editing stacker blueprints

## [0.18.0] - 2018-06-05
### Added
- Add `.terraform-version` file to terraform sample module

## [0.17.0] - 2018-05-23
### Added
- Add `skip-npm-ci` deployment option

## [0.16.0] - 2018-05-23
### Added
- Add `env/` directory option for SLS variable files

## [0.15.3] - 2018-05-17
### Fixed
- Set AWS_REGION environment var in addition to AWS_DEFAULT_REGION for modules.

## [0.15.2] - 2018-05-17
### Fixed
- Fix `stacker-runway` command error on importing Stacker before syspath update

## [0.15.1] - 2018-05-17
### Fixed
- Allow use of `whichenv` command in module directories

## [0.15.0] - 2018-05-17
### Added
- Add `whichenv` command

## [0.14.3] - 2018-05-14
### Fixed
- Properly reverse order of CFN stack config files during dismantle

## [0.14.2] - 2018-05-03
### Fixed
- Sync stacker invocation w/ upstream stacker script

## [0.14.1] - 2018-04-30
### Fixed
- Corrected 0.14 error causing yamllint to not run

## [0.14.0] - 2018-04-24
### Changed
- Serverless modules no longer require a `sls` script
- CloudFormation modules will no longer treat hidden files (files prefixed with a period) as stack configuration files (i.e. `.gitlab-ci.yml` will be ignored)

## [0.13.0] - 2018-04-23
### Fixed
- Flake8 now correctly exits non-zero on errors

### Changed
- Add support for environment `.flake8` config files

## [0.12.3] - 2018-04-16
### Fixed
- Fix stacker-runway command execution
- Fix yamllint including remote terraform modules

## [0.12.2] - 2018-04-04
### Fixed
- Fix Cloudformation environment file name options (now correctly supports ENV-REGION.env & ENV.env)

## [0.12.1] - 2018-04-02
### Changed
- Rename `account-id` and `account-alias` to match `assume-role` hyphen use

## [0.12.0] - 2018-04-02
### Changed
- Drop support for generic `backend.tfvars` terraform backend config
    * Any previous `backend.tfvars` values should be moved into the primary (e.g. main.tf) backend config
- On destroy/dismantle, reverse order of deployments and their contained modules
- Add `account_id` and `account_alias` deployment config options for account verification
- Add support for [tfenv](https://github.com/kamatama41/tfenv)
- Update terraform sample template to use a region-specific backend

### Fixed
- Fix Terraform backend initialization when switching backend configs
- Exclude .serverless directory from `runway test/preflight`
- Lower botocore logging messages (to pre v0.11.0 levels)

## [0.11.1] - 2018-03-22
### Changed
- Fix missed embedded stacker v1.2 script update

## [0.11.0] - 2018-03-22
### Changed
- Updated embedded Stacker to v1.2

## [0.10.0] - 2018-03-21
### Added
- Runway now has a `destroy`/`dismantle` command for removing deployments

### Changed
- Fixed errors with embedded `runway-stacker` script not setting the proper sys.path

## [0.9.1] - 2018-03-15
### Changed
- Update Terraform sample template to bump aws provider version from ~>v0.1 to ~>v1.0

## [0.9.0] - 2018-03-15
### Changed
- Allow per-environment assume-role ARNs.
- Add additional logging messages during `preflight` to clarify checks being performed.
- Add yaml & python checking to files at root of env (i.e. for use with `current_dir: true`)
- Drop legacy check for 'Makefile.py' executable status

## [0.8.0] - 2018-03-12
### Changed
- Change Serverless `sls deploy` run-script to just `sls`
    * This is necessary for the upcoming `destroy`/`dismantle` (e.g. `sls remove`) support
- Automatically use `npm ci` if available

### Fixed
- Fixed broken assume-role capability.
- Remove erroneous Serverless `.yaml` variables file extension.

## [0.7.0] - 2018-03-02
### Changed
- Make `current_dir` & `ignore_git_branch` options work together more intuitively (now doesn't require nested module directories)

## [0.6.2] - 2018-02-28
### Changed
- Bump boto3/botocore dependencies to work around pip dependency resolution (removes the need to manually upgrade botocore after installation on Amazon Linux).

## [0.6.1] - 2018-02-27
### Changed
- Add helper message when CloudFormation templates are incorrectly placed alongside stack config files.

## [0.6.0] - 2018-02-26
### Changed
- Override module-type autodetection when README-recommended module suffixes are used.

## [0.5.1] - 2018-02-26
### Changed
- Fix missing colorama runtime dependency for embedded Stacker.

## [0.5.0] - 2018-02-26
### Added
- Include `stacker-runway` script to allow embedded Stacker to be invoked directly.

## [0.4.2] - 2018-02-26
### Changed
- Declare explicit setuptools dependency on python < v3.

## [0.4.1] - 2018-02-23
### Changed
- Fix changed CFN parameters not being displayed during `runway plan`.

[Unreleased]: https://github.com/onicagroup/runway/compare/v1.2.0...HEAD
[1.2.0]: https://github.com/onicagroup/runway/compare/v1.1.0...v1.2.0
[1.1.0]: https://github.com/onicagroup/runway/compare/v1.0.3...v1.1.0
[1.0.3]: https://github.com/onicagroup/runway/compare/v1.0.1...v1.0.3
[1.0.1]: https://github.com/onicagroup/runway/compare/v1.0.0...v1.0.1
[1.0.0]: https://github.com/onicagroup/runway/compare/v0.47.1...v1.0.0
[0.47.1]: https://github.com/onicagroup/runway/compare/v0.47.0...v0.47.1
[0.47.0]: https://github.com/onicagroup/runway/compare/v0.46.6...v0.47.0
[0.46.6]: https://github.com/onicagroup/runway/compare/v0.46.5...v0.46.6
[0.46.5]: https://github.com/onicagroup/runway/compare/v0.46.4...v0.46.5
[0.46.4]: https://github.com/onicagroup/runway/compare/v0.46.3...v0.46.4
[0.46.3]: https://github.com/onicagroup/runway/compare/v0.46.2...v0.46.3
[0.46.2]: https://github.com/onicagroup/runway/compare/v0.46.1...v0.46.2
[0.46.1]: https://github.com/onicagroup/runway/compare/v0.46.0...v0.46.1
[0.46.0]: https://github.com/onicagroup/runway/compare/v0.45.4...v0.46.0
[0.45.4]: https://github.com/onicagroup/runway/compare/v0.45.3...v0.45.4
[0.45.3]: https://github.com/onicagroup/runway/compare/v0.45.2...v0.45.3
[0.45.2]: https://github.com/onicagroup/runway/compare/v0.45.1...v0.45.2
[0.45.1]: https://github.com/onicagroup/runway/compare/v0.45.0...v0.45.1
[0.45.0]: https://github.com/onicagroup/runway/compare/v0.44.3...v0.45.0
[0.44.3]: https://github.com/onicagroup/runway/compare/v0.44.2...v0.44.3
[0.44.2]: https://github.com/onicagroup/runway/compare/v0.44.1...v0.44.2
[0.44.1]: https://github.com/onicagroup/runway/compare/v0.44.0...v0.44.1
[0.44.0]: https://github.com/onicagroup/runway/compare/v0.43.0...v0.44.0
[0.43.0]: https://github.com/onicagroup/runway/compare/v0.42.0...v0.43.0
[0.42.0]: https://github.com/onicagroup/runway/compare/v0.41.2...v0.42.0
[0.41.2]: https://github.com/onicagroup/runway/compare/v0.41.1...v0.41.2
[0.41.1]: https://github.com/onicagroup/runway/compare/v0.41.0...v0.41.1
[0.41.0]: https://github.com/onicagroup/runway/compare/v0.40.1...v0.41.0
[0.40.1]: https://github.com/onicagroup/runway/compare/v0.40.0...v0.40.1
[0.40.0]: https://github.com/onicagroup/runway/compare/v0.39.1...v0.40.0
[0.39.1]: https://github.com/onicagroup/runway/compare/v0.39.0...v0.39.1
[0.39.0]: https://github.com/onicagroup/runway/compare/v0.38.2...v0.39.0
[0.38.2]: https://github.com/onicagroup/runway/compare/v0.38.1...v0.38.2
[0.38.1]: https://github.com/onicagroup/runway/compare/v0.38.0...v0.38.1
[0.38.0]: https://github.com/onicagroup/runway/compare/v0.37.2...v0.38.0
[0.37.2]: https://github.com/onicagroup/runway/compare/v0.37.1...v0.37.2
[0.37.1]: https://github.com/onicagroup/runway/compare/v0.37.0...v0.37.1
[0.37.0]: https://github.com/onicagroup/runway/compare/v0.36.0...v0.37.0
[0.36.0]: https://github.com/onicagroup/runway/compare/v0.35.3...v0.36.0
[0.35.3]: https://github.com/onicagroup/runway/compare/v0.35.2...v0.35.3
[0.35.2]: https://github.com/onicagroup/runway/compare/v0.35.1...v0.35.2
[0.35.1]: https://github.com/onicagroup/runway/compare/v0.35.0...v0.35.1
[0.35.0]: https://github.com/onicagroup/runway/compare/v0.34.0...v0.35.0
[0.34.0]: https://github.com/onicagroup/runway/compare/v0.33.0...v0.34.0
[0.33.0]: https://github.com/onicagroup/runway/compare/v0.32.0...v0.33.0
[0.32.0]: https://github.com/onicagroup/runway/compare/v0.31.2...v0.32.0
[0.31.2]: https://github.com/onicagroup/runway/compare/v0.31.1...v0.31.2
[0.31.1]: https://github.com/onicagroup/runway/compare/v0.31.0...v0.31.1
[0.31.0]: https://github.com/onicagroup/runway/compare/v0.30.6...v0.31.0
[0.30.0]: https://github.com/onicagroup/runway/compare/v0.29.6...v0.30.0
[0.29.6]: https://github.com/onicagroup/runway/compare/v0.29.5...v0.29.6
[0.29.5]: https://github.com/onicagroup/runway/compare/v0.29.4...v0.29.5
[0.29.4]: https://github.com/onicagroup/runway/compare/v0.29.3...v0.29.4
[0.29.3]: https://github.com/onicagroup/runway/compare/v0.29.2...v0.29.3
[0.29.2]: https://github.com/onicagroup/runway/compare/v0.29.1...v0.29.2
[0.29.1]: https://github.com/onicagroup/runway/compare/v0.29.0...v0.29.1
[0.29.0]: https://github.com/onicagroup/runway/compare/v0.28.0...v0.29.0
[0.28.0]: https://github.com/onicagroup/runway/compare/v0.27.1...v0.28.0
[0.27.1]: https://github.com/onicagroup/runway/compare/v0.27.0...v0.27.1
[0.27.0]: https://github.com/onicagroup/runway/compare/v0.26.0...v0.27.0
[0.26.0]: https://github.com/onicagroup/runway/compare/v0.25.0...v0.26.0
[0.25.0]: https://github.com/onicagroup/runway/compare/v0.24.0...v0.25.0
[0.24.0]: https://github.com/onicagroup/runway/compare/v0.23.3...v0.24.0
[0.23.3]: https://github.com/onicagroup/runway/compare/v0.23.2...v0.23.3
[0.23.2]: https://github.com/onicagroup/runway/compare/v0.23.1...v0.23.2
[0.23.1]: https://github.com/onicagroup/runway/compare/v0.23.0...v0.23.1
[0.23.0]: https://github.com/onicagroup/runway/compare/v0.22.3...v0.23.0
[0.22.3]: https://github.com/onicagroup/runway/compare/v0.22.2...v0.22.3
[0.22.2]: https://github.com/onicagroup/runway/compare/v0.22.1...v0.22.2
[0.22.1]: https://github.com/onicagroup/runway/compare/v0.22.0...v0.22.1
[0.22.0]: https://github.com/onicagroup/runway/compare/v0.21.0...v0.22.0
[0.21.0]: https://github.com/onicagroup/runway/compare/v0.20.7...v0.21.0
[0.20.7]: https://github.com/onicagroup/runway/compare/v0.20.5...v0.20.7
[0.20.5]: https://github.com/onicagroup/runway/compare/v0.20.4...v0.20.5
[0.20.4]: https://github.com/onicagroup/runway/compare/v0.20.3...v0.20.4
[0.20.3]: https://github.com/onicagroup/runway/compare/v0.20.1...v0.20.3
[0.20.1]: https://github.com/onicagroup/runway/compare/v0.20.0...v0.20.1
[0.20.0]: https://github.com/onicagroup/runway/compare/v0.19.0...v0.20.0
[0.19.0]: https://github.com/onicagroup/runway/compare/v0.18.0...v0.19.0
[0.18.0]: https://github.com/onicagroup/runway/compare/v0.17.0...v0.18.0
[0.17.0]: https://github.com/onicagroup/runway/compare/v0.16.0...v0.17.0
[0.16.0]: https://github.com/onicagroup/runway/compare/v0.15.3...v0.16.0
[0.15.3]: https://github.com/onicagroup/runway/compare/v0.15.2...v0.15.3
[0.15.2]: https://github.com/onicagroup/runway/compare/v0.15.1...v0.15.2
[0.15.1]: https://github.com/onicagroup/runway/compare/v0.15.0...v0.15.1
[0.15.0]: https://github.com/onicagroup/runway/compare/v0.14.3...v0.15.0
[0.14.3]: https://github.com/onicagroup/runway/compare/v0.14.2...v0.14.3
[0.14.2]: https://github.com/onicagroup/runway/compare/v0.14.1...v0.14.2
[0.14.1]: https://github.com/onicagroup/runway/compare/v0.14.0...v0.14.1
[0.14.0]: https://github.com/onicagroup/runway/compare/v0.13.0...v0.14.0
[0.13.0]: https://github.com/onicagroup/runway/compare/v0.12.3...v0.13.0
[0.12.3]: https://github.com/onicagroup/runway/compare/v0.12.2...v0.12.3
[0.12.2]: https://github.com/onicagroup/runway/compare/v0.12.1...v0.12.2
[0.12.1]: https://github.com/onicagroup/runway/compare/v0.12.0...v0.12.1
[0.12.0]: https://github.com/onicagroup/runway/compare/v0.11.1...v0.12.0
[0.11.1]: https://github.com/onicagroup/runway/compare/v0.11.0...v0.11.1
[0.11.0]: https://github.com/onicagroup/runway/compare/v0.10.0...v0.11.0
[0.10.0]: https://github.com/onicagroup/runway/compare/v0.9.1...v0.10.0
[0.9.1]: https://github.com/onicagroup/runway/compare/v0.9.0...v0.9.1
[0.9.0]: https://github.com/onicagroup/runway/compare/v0.8.0...v0.9.0
[0.8.0]: https://github.com/onicagroup/runway/compare/v0.7.0...v0.8.0
[0.7.0]: https://github.com/onicagroup/runway/compare/v0.6.2...v0.7.0
[0.6.2]: https://github.com/onicagroup/runway/compare/v0.6.1...v0.6.2
[0.6.1]: https://github.com/onicagroup/runway/compare/v0.6.0...v0.6.1
[0.6.0]: https://github.com/onicagroup/runway/compare/v0.5.1...v0.6.0
[0.5.1]: https://github.com/onicagroup/runway/compare/v0.5.0...v0.5.1
[0.5.0]: https://github.com/onicagroup/runway/compare/v0.4.2...v0.5.0
[0.4.2]: https://github.com/onicagroup/runway/compare/v0.4.1...v0.4.2
[0.4.1]: https://github.com/onicagroup/runway/compare/v0.4.0...v0.4.1<|MERGE_RESOLUTION|>--- conflicted
+++ resolved
@@ -5,18 +5,15 @@
 and this project adheres to [Semantic Versioning](http://semver.org/spec/v2.0.0.html).
 
 ## [Unreleased]
-<<<<<<< HEAD
-### Fixed
-
+### Fixed
 - `gen-sample cdk-py` now correctly generates a sample instead of trying to copy files that don't exist
-=======
+
 ### Added
 - parallel region execution
   - `deployments[].regions.parallel[]` similar to parallel modules **OR**
   - `deployments[].parallel_regions[]` which is what the above translates to
   - cannot use parallel and non-parallel regions in the same deployment
   - requires `CI` mode and python >3
->>>>>>> 70f4a71f
 
 ## [1.2.1] - 2019-11-13
 ### Fixed
